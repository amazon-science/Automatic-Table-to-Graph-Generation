--- conflicted
+++ resolved
@@ -43,26 +43,7 @@
 
 Then you need to configure the LD_LIBRARY_PATH
 ``` bash
-<<<<<<< HEAD
-wget https://repo.anaconda.com/miniconda/Miniconda3-latest-Linux-x86_64.sh -O /tmp/miniconda.sh && bash /tmp/miniconda.sh -b -p /opt/conda && rm /tmp/miniconda.sh
-conda init && source ~/.bashrc && cd /workspace/multi-table-benchmark && bash conda/create_conda_env.sh -s -g 11.7 -p 3.9 -t 1.13.1 
-source ~/.bashrc
-pip install codetiming humanfriendly sentence_transformers==3.3.0 transformers==4.44.2 nltk==3.9.1
-```
-
-```bash
-# for the mysqlclient linux requirement
-sudo apt-get install python3-dev default-libmysqlclient-dev build-essential pkg-config
-
-# Install 4dbinfer-related libraries
-cd multi-table-benchmark
-bash conda/create_conda_env.sh
-
-# Clone DeepJoin to download the language model
-git clone https://github.com/mutong184/deepjoin
-=======
 export LD_LIBRARY_PATH="/opt/conda/envs/dbinfer-gpu/lib:$LD_LIBRARY_PATH"
->>>>>>> 39c2ecc6
 ```
 
 ### Step 3: Optional Dependencies
