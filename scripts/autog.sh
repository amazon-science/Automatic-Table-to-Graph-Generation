#!/bin/bash
# AutoG script for automatic graph schema generation
# Usage: bash scripts/autog.sh [dataset]
# Run all datasets if no argument provided

set -e  # Exit on error

<<<<<<< HEAD
## movielens
# python3 -m main.autog movielens datasets autog-s type.txt ratings

## ieee-cis
# python3 -m main.autog ieee-cis datasets autog-s type.txt fraud
=======
# Color output for better readability
GREEN='\033[0;32m'
BLUE='\033[0;34m'
NC='\033[0m' # No Color

echo -e "${BLUE}AutoG: Automatic Graph Schema Generation${NC}"
echo ""
>>>>>>> 39c2ecc6

# Default settings
SCHEMA_PATH="datasets"
METHOD="autog-s"  # AutoG-Selective (final schema)
SEED=0

# Function to run AutoG for a dataset
run_autog() {
    local dataset=$1
    local task=$2

<<<<<<< HEAD
## avs 
# python3 -m main.autog avs datasets autog-s type.txt repeater

## diginetica
# python3 -m main.autog diginetica datasets autog-s type.txt purchase
=======
    echo -e "${GREEN}Running AutoG for ${dataset} (task: ${task})${NC}"
    python3 -m main.autog \
        "$dataset" \
        "$SCHEMA_PATH" \
        "$METHOD" \
        "$task" \
        --types-file type.txt \
        --seed "$SEED"

    echo ""
}

# Run specific dataset or all
case "${1:-all}" in
    mag)
        run_autog "mag" "venue"
        ;;
    movielens)
        run_autog "movielens" "ratings"
        ;;
    ieeecis)
        run_autog "ieeecis" "fraud"
        ;;
    avs)
        run_autog "avs" "repeater"
        ;;
    diginetica)
        run_autog "diginetica" "purchase"
        ;;
    retailrocket)
        run_autog "retailrocket" "cvr"
        ;;
    stackexchange)
        run_autog "stackexchange" "churn"
        ;;
    all)
        echo "Running AutoG for all datasets..."
        echo ""
        run_autog "mag" "venue"
        run_autog "movielens" "ratings"
        run_autog "ieeecis" "fraud"
        run_autog "avs" "repeater"
        run_autog "diginetica" "purchase"
        run_autog "retailrocket" "cvr"
        run_autog "stackexchange" "churn"
        ;;
    *)
        echo "Usage: bash scripts/autog.sh [dataset]"
        echo ""
        echo "Available datasets:"
        echo "  mag         - MAG venue prediction"
        echo "  movielens   - MovieLens ratings"
        echo "  ieeecis    - IEEE-CIS fraud detection"
        echo "  avs         - AVS repeater prediction"
        echo "  diginetica  - Diginetica purchase prediction"
        echo "  retailrocket - RetailRocket CVR prediction"
        echo "  stackexchange - StackExchange churn prediction"
        echo "  all         - Run all datasets (default)"
        exit 1
        ;;
esac

echo -e "${GREEN}AutoG completed successfully!${NC}"
echo ""
echo "Note: If you see issues, try deleting the round_0 directory from the output."
>>>>>>> 39c2ecc6
<|MERGE_RESOLUTION|>--- conflicted
+++ resolved
@@ -5,13 +5,6 @@
 
 set -e  # Exit on error
 
-<<<<<<< HEAD
-## movielens
-# python3 -m main.autog movielens datasets autog-s type.txt ratings
-
-## ieee-cis
-# python3 -m main.autog ieee-cis datasets autog-s type.txt fraud
-=======
 # Color output for better readability
 GREEN='\033[0;32m'
 BLUE='\033[0;34m'
@@ -19,7 +12,6 @@
 
 echo -e "${BLUE}AutoG: Automatic Graph Schema Generation${NC}"
 echo ""
->>>>>>> 39c2ecc6
 
 # Default settings
 SCHEMA_PATH="datasets"
@@ -31,13 +23,6 @@
     local dataset=$1
     local task=$2
 
-<<<<<<< HEAD
-## avs 
-# python3 -m main.autog avs datasets autog-s type.txt repeater
-
-## diginetica
-# python3 -m main.autog diginetica datasets autog-s type.txt purchase
-=======
     echo -e "${GREEN}Running AutoG for ${dataset} (task: ${task})${NC}"
     python3 -m main.autog \
         "$dataset" \
@@ -102,5 +87,4 @@
 
 echo -e "${GREEN}AutoG completed successfully!${NC}"
 echo ""
-echo "Note: If you see issues, try deleting the round_0 directory from the output."
->>>>>>> 39c2ecc6
+echo "Note: If you see issues, try deleting the round_0 directory from the output."