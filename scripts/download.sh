--- conflicted
+++ resolved
@@ -1,8 +1,5 @@
 ## IEEE-CIS RR Movielens Outbrain MAG AVS diginetica ESCI Stackexchange
 
-<<<<<<< HEAD
-dataset_path="/data/datasets"
-=======
 conda install -c conda-forge -y kaggle
 
 apt update && apt install -y graphviz
@@ -10,7 +7,6 @@
 dataset_path="datasets"
 
 export LD_LIBRARY_PATH="/opt/conda/envs/dbinfer-gpu/lib:$LD_LIBRARY_PATH"
->>>>>>> 39c2ecc6
 
 mkdir -p $dataset_path
 
@@ -61,9 +57,6 @@
 
 # download MAG
 
-<<<<<<< HEAD
-mkdir -p "$dataset_path/mag/raw"
-=======
 if [ ! -f "$dataset_path/mag/information.txt" ]; then
     mkdir -p "$dataset_path/mag/raw"
 
@@ -77,7 +70,6 @@
     mkdir -p "$dataset_path/mag/expert/cite"
     mkdir -p "$dataset_path/mag/old/year"
     mkdir -p "$dataset_path/mag/expert/year"
->>>>>>> 39c2ecc6
 
     DBB_DATASET_HOME="$dataset_path/mag/raw" python3 -m dbinfer.main download mag
 
@@ -100,12 +92,8 @@
 
     DBB_DATASET_HOME="$dataset_path/outbrain/raw" python3 -m dbinfer.main download outbrain-small
 
-<<<<<<< HEAD
-python3 -m main.preprocessing_dataset outbrain $dataset_path
-=======
     python3 -m main.preprocessing_dataset outbrain $dataset_path
 fi
->>>>>>> 39c2ecc6
 
 if [ ! -f "$dataset_path/outbrain/type.txt" ]; then
     cp -n "newdatasets/outbrain/type.txt" "$dataset_path/outbrain/type.txt"
@@ -127,13 +115,9 @@
     python3 -m main.preprocessing_dataset avs $dataset_path
 fi
 
-<<<<<<< HEAD
-python3 -m main.preprocessing_dataset AVS $dataset_path
-=======
 if [ ! -f "$dataset_path/avs/type.txt" ]; then
     cp -n "newdatasets/avs/type.txt" "$dataset_path/avs/type.txt"
 fi
->>>>>>> 39c2ecc6
 
 # download retailrocket
 
@@ -152,43 +136,6 @@
 
     DBB_DATASET_HOME="$dataset_path/retailrocket/raw" python3 -m dbinfer.main download retailrocket
 
-<<<<<<< HEAD
-python3 -m main.preprocessing_dataset RR $dataset_path
-
-# download diginetica
-
-# we find this dataset is problematic
-
-# mkdir -p "$dataset_path/diginetica/raw"
-# mkdir -p "$dataset_path/diginetica/old"
-# mkdir -p "$dataset_path/diginetica/expert"
-# mkdir -p "$dataset_path/diginetica/old/data"
-# mkdir -p "$dataset_path/diginetica/expert/data"
-# mkdir -p "$dataset_path/diginetica/old/ctr"
-# mkdir -p "$dataset_path/diginetica/expert/ctr"
-# mkdir -p "$dataset_path/diginetica/old/purchase"
-# mkdir -p "$dataset_path/diginetica/expert/purchase"
-
-# DBB_DATASET_HOME="$dataset_path/diginetica/raw" python3 -m dbinfer.main download diginetica
-
-# python3 -m main.preprocessing_dataset diginetica
-
-# download stackexchange
-
-mkdir -p "$dataset_path/stackexchange/raw"
-mkdir -p "$dataset_path/stackexchange/old"
-mkdir -p "$dataset_path/stackexchange/expert"
-mkdir -p "$dataset_path/stackexchange/old/data"
-mkdir -p "$dataset_path/stackexchange/expert/data"
-mkdir -p "$dataset_path/stackexchange/old/churn"
-mkdir -p "$dataset_path/stackexchange/expert/churn"
-mkdir -p "$dataset_path/stackexchange/old/upvote"
-mkdir -p "$dataset_path/stackexchange/expert/upvote"
-
-DBB_DATASET_HOME="$dataset_path/stackexchange/raw" python3 -m dbinfer.main download stackexchange
-
-python3 -m main.preprocessing_dataset stackexchange $dataset_path
-=======
     python3 -m main.preprocessing_dataset RR $dataset_path
 fi
 
@@ -239,5 +186,4 @@
 
 if [ ! -f "$dataset_path/stackexchange/type.txt" ]; then
     cp -n "newdatasets/stackexchange/type.txt" "$dataset_path/stackexchange/type.txt"
-fi
->>>>>>> 39c2ecc6
+fi